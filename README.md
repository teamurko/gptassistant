--- conflicted
+++ resolved
@@ -4,16 +4,10 @@
 </h1>
 
 # Readme translations:
-<<<<<<< HEAD
-
 <kbd>[<img title="Russian" alt="Russian" src="https://cdn.staticaly.com/gh/hjnilsson/country-flags/master/svg/ru.svg" width="22">](docs/README-ru.md)</kbd>
 <kbd>[<img title="Slovenian" alt="Slovenian" src="https://cdn.staticaly.com/gh/hjnilsson/country-flags/master/svg/si.svg" width="22">](docs/README-si.md)</kbd>
-=======
+<kbd>[<img title="Turkish" alt="Turkish" src="https://cdn.staticaly.com/gh/hjnilsson/country-flags/master/svg/tr.svg" width="22">](docs/README-tr.md)</kbd>
 <kbd>[<img title="Ukrainian" alt="Ukrainian" src="https://cdn.staticaly.com/gh/hjnilsson/country-flags/master/svg/ua.svg" width="22">](docs/README-ua.md)</kbd>
-|
-<kbd>[<img title="Russian" alt="Russian" src="https://cdn.staticaly.com/gh/hjnilsson/country-flags/master/svg/ru.svg" width="22">](docs/README-ru.md)</kbd>
-<kbd>[<img title="Turkish" alt="Turkish" src="https://cdn.staticaly.com/gh/hjnilsson/country-flags/master/svg/tr.svg" width="22">](docs/README-tr.md)</kbd>
->>>>>>> 6c6cb25d
 
 # Objective
 
@@ -37,17 +31,11 @@
 2. Sends the task to the execution agent, which uses OpenAI's API to complete the task based on the context.
 3. Enriches the result and stores it in Pinecone.
 4. Creates new tasks and reprioritizes the task list based on the objective and the result of the previous task.
-<<<<<<< HEAD
-   The execution_agent() function is where the OpenAI API is used. It takes two parameters: the objective and the task. It then sends a prompt to OpenAI's API, which returns the result of the task. The prompt consists of a description of the AI system's task, the objective, and the task itself. The result is then returned as a string.
+</br>
 
+The execution_agent() function is where the OpenAI API is used. It takes two parameters: the objective and the task. It then sends a prompt to OpenAI's API, which returns the result of the task. The prompt consists of a description of the AI system's task, the objective, and the task itself. The result is then returned as a string.
+</br>
 The task_creation_agent() function is where OpenAI's API is used to create new tasks based on the objective and the result of the previous task. The function takes four parameters: the objective, the result of the previous task, the task description, and the current task list. It then sends a prompt to OpenAI's API, which returns a list of new tasks as strings. The function then returns the new tasks as a list of dictionaries, where each dictionary contains the name of the task.
-=======
-</br>
-The execution_agent() function is where the OpenAI API is used. It takes two parameters: the objective and the task. It then sends a prompt to OpenAI's API, which returns the result of the task. The prompt consists of a description of the AI system's task, the objective, and the task itself. The result is then returned as a string.</br>
->>>>>>> 6c6cb25d
-
-</br>
-The task_creation_agent() function is where OpenAI's API is used to create new tasks based on the objective and the result of the previous task. The function takes four parameters: the objective, the result of the previous task, the task description, and the current task list. It then sends a prompt to OpenAI's API, which returns a list of new tasks as strings. The function then returns the new tasks as a list of dictionaries, where each dictionary contains the name of the task.</br>
 </br>
 The prioritization_agent() function is where OpenAI's API is used to reprioritize the task list. The function takes one parameter, the ID of the current task. It sends a prompt to OpenAI's API, which returns the reprioritized task list as a numbered list.
 
