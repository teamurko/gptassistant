<<<<<<< HEAD
__pycache__/
*.py[cod]
*$py.class

.env
env/
.venv
venv/

.vscode/
=======
.env
.idea
>>>>>>> 7d51f595
<|MERGE_RESOLUTION|>--- conflicted
+++ resolved
@@ -1,4 +1,3 @@
-<<<<<<< HEAD
 __pycache__/
 *.py[cod]
 *$py.class
@@ -9,7 +8,4 @@
 venv/
 
 .vscode/
-=======
-.env
-.idea
->>>>>>> 7d51f595
+.idea/