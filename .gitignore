--- conflicted
+++ resolved
@@ -3,20 +3,13 @@
 *$py.class
 
 .env
-<<<<<<< HEAD
-=======
 .env.*
->>>>>>> f13c9abe
 env/
 .venv
 venv/
 
 .vscode/
-<<<<<<< HEAD
 .idea/
 
 models
-llama
-=======
-.idea/
->>>>>>> f13c9abe
+llama/